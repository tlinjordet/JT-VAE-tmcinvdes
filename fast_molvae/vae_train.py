import sys

sys.path.append("../")
import argparse
import math
import os
import pickle as pickle
import sys
from pathlib import Path

import numpy as np
import rdkit
import torch
import torch.nn as nn
import torch.optim as optim
import torch.optim.lr_scheduler as lr_scheduler
from tqdm import tqdm

source = Path(os.path.abspath(os.path.join(os.path.dirname(__file__), "..")))
sys.path.insert(0, str(source))
from fast_jtnn import *


def main_vae_train(
    train,
    vocab,
    save_dir,
    load_epoch=0,
    hidden_size=450,
    batch_size=32,
    latent_size=56,
    depthT=20,
    depthG=3,
    lr=1e-3,
    clip_norm=50.0,
    beta=0.0,
    step_beta=0.002,
    max_beta=1.0,
    warmup=40000,
    epoch=20,
    anneal_rate=0.9,
    anneal_iter=40000,
    kl_anneal_iter=2000,
    print_iter=50,
    save_iter=5000,
):
    vocab = [x.strip("\r\n ") for x in open(vocab)]
    vocab = Vocab(vocab)

    model = JTNNVAE(
        vocab, int(hidden_size), int(latent_size), int(depthT), int(depthG)
    ).cuda()
    print(model)

    for param in model.parameters():
        if param.dim() == 1:
            nn.init.constant_(param, 0)
        else:
            nn.init.xavier_normal_(param)

    if os.path.isdir(save_dir) is False:
        os.makedirs(save_dir)

    if load_epoch > 0:
        model.load_state_dict(torch.load(save_dir + "/model.epoch-" + str(load_epoch)))

    print(
        "Model #Params: %dK" % (sum([x.nelement() for x in model.parameters()]) / 1000,)
    )

    optimizer = optim.Adam(model.parameters(), lr=lr)
    scheduler = lr_scheduler.ExponentialLR(optimizer, anneal_rate)
    scheduler.step()

    def param_norm(m):
        return math.sqrt(sum([(p.norm().item() ** 2) for p in m.parameters()]))

    def grad_norm(m):
        return math.sqrt(
            sum(
                [
                    (p.grad.norm().item() ** 2)
                    for p in m.parameters()
                    if p.grad is not None
                ]
            )
        )

    total_step = load_epoch
    beta = beta
    meters = np.zeros(4)

    for epoch in tqdm(range(epoch)):
        loader = MolTreeFolder(train, vocab, batch_size)  # , num_workers=4)
        for batch in loader:
            total_step += 1
            try:
                model.zero_grad()
                loss, kl_div, wacc, tacc, sacc = model(batch, beta)
                loss.backward()
                nn.utils.clip_grad_norm_(model.parameters(), clip_norm)
                optimizer.step()
            except Exception as e:
                print(e)
                continue

            meters = meters + np.array([kl_div, wacc * 100, tacc * 100, sacc * 100])

            if total_step % print_iter == 0:
                meters /= print_iter
<<<<<<< HEAD
                print("[%d] Beta: %.3f, KL: %.2f, Word: %.2f, Topo: %.2f, Assm: %.2f, PNorm: %.2f, GNorm: %.2f \n" % (total_step, beta, meters[0], meters[1], meters[2], meters[3], param_norm(model), grad_norm(model)))
=======
                print(
                    "[%d] Beta: %.3f, KL: %.2f, Word: %.2f, Topo: %.2f, Assm: %.2f, PNorm: %.2f, GNorm: %.2f"
                    % (
                        total_step,
                        beta,
                        meters[0],
                        meters[1],
                        meters[2],
                        meters[3],
                        param_norm(model),
                        grad_norm(model),
                    )
                )
>>>>>>> 0df09ded
                sys.stdout.flush()
                meters *= 0

            if total_step % save_iter == 0:
                torch.save(
                    model.state_dict(), save_dir + "/model.iter-" + str(total_step)
                )

            if total_step % anneal_iter == 0:
                scheduler.step()
                print("learning rate: %.6f" % scheduler.get_lr()[0])

            if total_step % kl_anneal_iter == 0 and total_step >= warmup:
                beta = min(max_beta, beta + step_beta)
    #         torch.save(model.state_dict(), save_dir + "/model.epoch-" + str(epoch))
    torch.save(model.state_dict(), save_dir + "/model.epoch-" + str(epoch))
    return model


if __name__ == "__main__":
    lg = rdkit.RDLogger.logger()
    lg.setLevel(rdkit.RDLogger.CRITICAL)

    parser = argparse.ArgumentParser()
    parser.add_argument("--train", required=True)
    parser.add_argument("--vocab", required=True)
    parser.add_argument("--save_dir", required=True)
    parser.add_argument("--load_epoch", type=int, default=0)

    parser.add_argument("--hidden_size", type=int, default=450)
    parser.add_argument("--batch_size", type=int, default=32)
    parser.add_argument("--latent_size", type=int, default=56)
    parser.add_argument("--depthT", type=int, default=20)
    parser.add_argument("--depthG", type=int, default=3)

    parser.add_argument("--lr", type=float, default=1e-3)
    parser.add_argument("--clip_norm", type=float, default=50.0)
    parser.add_argument("--beta", type=float, default=0.0)
    parser.add_argument("--step_beta", type=float, default=0.002)
    parser.add_argument("--max_beta", type=float, default=1.0)
    parser.add_argument("--warmup", type=int, default=40000)

    parser.add_argument("--epoch", type=int, default=20)
    parser.add_argument("--anneal_rate", type=float, default=0.9)
    parser.add_argument("--anneal_iter", type=int, default=40000)
    parser.add_argument("--kl_anneal_iter", type=int, default=2000)
    parser.add_argument("--print_iter", type=int, default=50)
    parser.add_argument("--save_iter", type=int, default=5000)

    args = parser.parse_args()
    print(args)

    main_vae_train(
        args.train,
        args.vocab,
        args.save_dir,
        args.load_epoch,
        args.hidden_size,
        args.batch_size,
        args.latent_size,
        args.depthT,
        args.depthG,
        args.lr,
        args.clip_norm,
        args.beta,
        args.step_beta,
        args.max_beta,
        args.warmup,
        args.epoch,
        args.anneal_rate,
        args.anneal_iter,
        args.kl_anneal_iter,
        args.print_iter,
        args.save_iter,
    )<|MERGE_RESOLUTION|>--- conflicted
+++ resolved
@@ -108,9 +108,6 @@
 
             if total_step % print_iter == 0:
                 meters /= print_iter
-<<<<<<< HEAD
-                print("[%d] Beta: %.3f, KL: %.2f, Word: %.2f, Topo: %.2f, Assm: %.2f, PNorm: %.2f, GNorm: %.2f \n" % (total_step, beta, meters[0], meters[1], meters[2], meters[3], param_norm(model), grad_norm(model)))
-=======
                 print(
                     "[%d] Beta: %.3f, KL: %.2f, Word: %.2f, Topo: %.2f, Assm: %.2f, PNorm: %.2f, GNorm: %.2f"
                     % (
@@ -124,7 +121,6 @@
                         grad_norm(model),
                     )
                 )
->>>>>>> 0df09ded
                 sys.stdout.flush()
                 meters *= 0
 
